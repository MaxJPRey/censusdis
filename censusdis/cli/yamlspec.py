--- conflicted
+++ resolved
@@ -816,7 +816,6 @@
             and self._plot_kwargs == other._plot_kwargs
         )
 
-<<<<<<< HEAD
     _LEGEND_FORMATS: Dict[str, Tuple[str, float]] = {
         "dollar": ("${x:,.0f}", 1.0),
         "int": ("{x:,.0f}", 1.0),
@@ -826,17 +825,6 @@
 
     def _final_legend_format(self):
         return self._LEGEND_FORMATS.get(self._legend_format, (self._legend_format, 1.0))
-=======
-    _LEGEND_FORMATS = {
-        "dollar": "${x:,.0f}",
-        "int": "{x:,.0f}",
-        "float": "{x:,}",
-        "percent": "{x*100:.0f}%",
-    }
-
-    def _final_legend_format(self):
-        return self._LEGEND_FORMATS.get(self._legend_format, self._legend_format)
->>>>>>> 422db821
 
     def plot(self, gdf: gpd.GeoDataFrame, ax=None):
         """
@@ -853,19 +841,12 @@
         -------
             `ax` of the plot.
         """
-<<<<<<< HEAD
         final_legend_format, legend_scale = self._final_legend_format()
 
         legend_kwds = (
             None
             if self._boundary or not self._legend or self._legend_format is None
             else {"format": StrMethodFormatter(final_legend_format)}
-=======
-        legend_kwds = (
-            None
-            if self._boundary or not self._legend or self._legend_format is None
-            else {"format": StrMethodFormatter(self._final_legend_format())}
->>>>>>> 422db821
         )
 
         if self._projection in ["US", "us", "U.S."]:
